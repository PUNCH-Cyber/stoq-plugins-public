--- conflicted
+++ resolved
@@ -30,29 +30,6 @@
 
 Below is a listing of all public stoQ plugins, a description, and thier respective plugin class.
 
-<<<<<<< HEAD
-| Plugin Name  | Type                                                         | Description                        |
-| ------------ | ------------------------------------------------------------ | ---------------------------------- |
-| xdpcarve     | Carve and decode streams from XDP documents                  | Worker                             |
-| stdout       | Sends results to STDOUT                                      | Connector                          |
-| rtf          | Extract objects from RTF payloads                            | Worker                             |
-| hash         | Hash content                                                 | Worker                             |
-| dirmon       | Monitor a directory for newly created files for processing   | Provider                           |
-| vtmis-search | Search VTMIS API                                             | Worker, Dispatcher, DeepDispatcher |
-| peinfo       | Gather relevant information about an executable using pefile | Worker                             |
-| javaclass    | Decodes and extracts information from Java Class files       | Worker                             |
-| filedir      | Ingest a file or directory for processing                    | Provider, Connector, Archiver      |
-| yarascan     | Process a payload using yara                                 | Worker, Dispatcher                 |
-| decompress   | Extract content from a multitude of archive formats          | Worker                             |
-| ole          | Carve OLE streams within Microsoft Office Documents          | Worker                             |
-| iocextract   | Regex routines to extract and normalize IOC's from a payload | Worker                             |
-| mraptor      | Port of mraptor3 from oletools                               | Worker                             |
-| trid         | Identify file types from their TrID signature                | Worker                             |
-| smtp         | SMTP Parser Worker                                           | Worker                             |
-| exif         | Processes a payload using ExifTool                           | Worker                             |
-| pecarve      | Carve portable executable files from a data stream           | Worker                             |
-| swfcarve     | Carve and decompress SWF files from a data stream            | Worker                             |
-=======
 | Plugin Name | Type                                                         | Description                   |
 | ----------- | ------------------------------------------------------------ | ----------------------------- |
 | decompress  | Extract content from a multitude of archive formats          | Worker                        |
@@ -77,5 +54,4 @@
 | trid        | Identify file types from their TrID signature                | Worker                        |
 | xdpcarve    | Carve and decode streams from XDP documents                  | Worker                        |
 | xorsearch   | Scan a payload using xorsearch                               | Worker                        |
-| yara        | Process a payload using yara                                 | Worker, Dispatcher            |
->>>>>>> 0c006e86
+| yara        | Process a payload using yara                                 | Worker, Dispatcher            |